<?xml version="2.0"?>
<robot name="sam" xmlns:xacro="http://www.ros.org/wiki/xacro">

  <!-- Meshes. -->
  <xacro:property name="visual_mesh_file" value="file://$(find sam_description)/mesh/SAM_HULL.dae"/>
  <xacro:property name="prop_nozzle" value="file://$(find sam_description)/mesh/SAM_NOZZLE.dae"/>
  <xacro:property name="front_prop" value="file://$(find sam_description)/mesh/SAM_FRONTPROP.dae"/>
  <xacro:property name="back_prop" value="file://$(find sam_description)/mesh/SAM_BACKPROP.dae"/>


  <xacro:macro name="sam_auv" params="namespace debug">
  <!-- Links. -->
  <link name="$(arg namespace)/base_link">
    <visual>
      <origin xyz="-0.677 0 0" rpy="0 0 0"/>
      <geometry>
        <mesh filename="${visual_mesh_file}" scale="1 1 1"/>
      </geometry>
    </visual>
  </link>

  <link name="$(arg namespace)/thruster_link">
    <visual>
      <origin xyz="0 0 0" rpy="0 0 0"/>
      <geometry>
        <mesh filename="${prop_nozzle}" scale="1 1 1"/>
      </geometry>
    </visual>
  </link>

  <link name="$(arg namespace)/front_prop_link">
    <visual>
      <origin xyz="0 0 0" rpy="0 0 0"/>
      <geometry>
        <mesh filename="${front_prop}" scale="1 1 1"/>
      </geometry>
    </visual>
  </link>

  <link name="$(arg namespace)/back_prop_link">
    <visual>
      <origin xyz="0 0 0" rpy="0 0 0"/>
      <geometry>
        <mesh filename="${back_prop}" scale="1 1 1"/>
      </geometry>
    </visual>
  </link>

  <link name="$(arg namespace)/thruster_yaw_link"/>
  <link name="$(arg namespace)/battery_link"/>
  <link name="$(arg namespace)/tcg1_link"/>
  <link name="$(arg namespace)/tcg2_link"/>
  <link name="$(arg namespace)/pressure_link"/>
  <link name="$(arg namespace)/dvl_link"/>
  <link name="$(arg namespace)/sidescan_link"/>
  <link name="$(arg namespace)/imu_link"/>
  <link name="$(arg namespace)/sbg_link"/>
  <link name="$(arg namespace)/gps_link"/>
  <link name="$(arg namespace)/uw_gps_link"/>
  <link name="$(arg namespace)/camera_down_link"/>
  <link name="$(arg namespace)/camera_front_right_link"/>
  <link name="$(arg namespace)/camera_front_left_link"/>
  <link name="$(arg namespace)/camera_front_link"/>

  <joint name="$(arg namespace)/thruster_yaw_joint" type="revolute">
    <parent link="$(arg namespace)/base_link"/>
    <child link="$(arg namespace)/thruster_yaw_link"/>
    <origin rpy="0.0 0.0 0.0" xyz="-0.677 0.0 0.0"/>
    <axis xyz="0 0 1"/>
    <limit lower="-0.2" upper="0.2" velocity="0.2" effort="1.0"/>
  </joint>

  <joint name="$(arg namespace)/thruster_pitch_joint" type="revolute">
    <parent link="$(arg namespace)/thruster_yaw_link"/>
    <child link="$(arg namespace)/thruster_link"/>
    <origin rpy="0.0 0.0 0.0" xyz="0.0 0.0 0.0"/>
    <axis xyz="0 1 0"/>
    <limit lower="-0.2" upper="0.2" velocity="0.2" effort="1.0"/>
  </joint>

  <joint name="$(arg namespace)/front_prop_joint" type="continuous">
    <parent link="$(arg namespace)/base_link"/>
    <child link="$(arg namespace)/front_prop_link"/>
    <origin rpy="0.0 0.0 0.0" xyz="-0.733 0 0"/>
    <axis xyz="1 0 0"/>
  </joint>

  <joint name="$(arg namespace)/back_prop_joint" type="continuous">
    <parent link="$(arg namespace)/base_link"/>
    <child link="$(arg namespace)/back_prop_link"/>
    <origin rpy="0.0 0.0 0.0" xyz="-0.751 0 0"/>
    <axis xyz="1 0 0"/>
  </joint>

  <joint name="$(arg namespace)/pressure_joint" type="fixed">
    <parent link="$(arg namespace)/base_link"/>
    <child link="$(arg namespace)/pressure_link"/>
    <origin rpy="0.0 0.0 0.0" xyz="-0.503 0.025 0.057"/>
  </joint>

  <joint name="$(arg namespace)/dvl_joint" type="fixed">
    <parent link="$(arg namespace)/base_link"/>
    <child link="$(arg namespace)/dvl_link"/>
    <origin rpy="0.0 0.0 0.0" xyz="0.573 0.0 -0.063"/>
  </joint>

  <!--Sidescan acoustic center, i.e. intersection between both sidescan centers.-->
  <joint name="$(arg namespace)/sidescan_joint" type="fixed">
    <parent link="$(arg namespace)/base_link"/>
    <child link="$(arg namespace)/sidescan_link"/>
    <origin rpy="0.0 0.0 0.0" xyz="-0.043 0.0 0.0"/>
  </joint>

  <joint name="$(arg namespace)/imu_joint" type="fixed">
    <parent link="$(arg namespace)/base_link"/>
    <child link="$(arg namespace)/imu_link"/>
    <origin rpy="0.0 0.0 0.0" xyz="0.24 0.0 -0.036"/>
  </joint>

  <joint name="$(arg namespace)/sbg_joint" type="fixed">
    <parent link="$(arg namespace)/base_link"/>
    <child link="$(arg namespace)/sbg_link"/>
    <origin rpy="0.0 0.0 0.0" xyz="0.46 0.0 0.002"/>
  </joint>

  <joint name="$(arg namespace)/gps_joint" type="fixed">
    <parent link="$(arg namespace)/base_link"/>
    <child link="$(arg namespace)/gps_link"/>
    <origin rpy="0.0 0.0 0.0" xyz="0.528 0.0 0.071"/>
  </joint>

  <joint name="$(arg namespace)/uw_gps_joint" type="fixed">
    <parent link="$(arg namespace)/base_link"/>
    <child link="$(arg namespace)/uw_gps_link"/>
    <origin rpy="0.0 0.0 0.0" xyz="-0.402 0.0 0.078"/>
  </joint>

  <!-- Waterlink Nosecone Camera Positions --> 
  <joint name="$(arg namespace)/camera_front_joint" type="fixed">
    <parent link="$(arg namespace)/base_link"/>
    <child link="$(arg namespace)/camera_front_link"/>
    <origin rpy="-1.5707 0.0 -1.5707" xyz="0.647 0.0 0.0"/>
  </joint>
	  
  <joint name="$(arg namespace)/camera_down_joint" type="fixed">
    <parent link="$(arg namespace)/base_link"/>
    <child link="$(arg namespace)/camera_down_link"/>
    <origin rpy="3.1416 0.0 -1.5707" xyz="0.5905 0.0 -0.058"/>
  </joint>

  <joint name="$(arg namespace)/camera_front_left_joint" type="fixed">
    <parent link="$(arg namespace)/base_link"/>
    <child link="$(arg namespace)/camera_front_left_link"/>
<<<<<<< HEAD
    <origin rpy="1.3 3.1416 2.3416" xyz="0.636 0.050 -0.007"/>
    <!-- <origin rpy="-0.2217 1.7243 0.6039" xyz="0.636 0.050 -0.007"/> -->
=======
    <!--origin rpy="1.3 3.1416 2.3416" xyz="0.636 0.050 -0.007"/-->
    <origin rpy="1.3 3.1416 2.3416" xyz="0.636 0.050 -0.007"/>
>>>>>>> 4596814d
  </joint>

  <joint name="$(arg namespace)/camera_front_right_joint" type="fixed">
    <parent link="$(arg namespace)/base_link"/>
    <child link="$(arg namespace)/camera_front_right_link"/>
<<<<<<< HEAD
    <!-- <origin rpy="0.2217 1.7243 -0.6039" xyz="0.636 -0.050 -0.007"/> -->
    <origin rpy="1.3 3.1416 0.8" xyz="0.636 -0.050 -0.007"/>

=======
    <origin rpy="1.3 3.1416 0.8" xyz="0.636 -0.050 -0.007"/>
>>>>>>> 4596814d
  </joint>

  <joint name="$(arg namespace)/lcg_joint" type="prismatic">
    <parent link="$(arg namespace)/base_link"/>
    <child link="$(arg namespace)/battery_link"/>
    <origin rpy="0.0 0.0 0.0" xyz="0.083 0.0 0.0"/>
    <axis xyz="1 0 0"/>
    <limit lower="-0.01" upper="0.01" velocity="0.2" effort="1.0"/>
  </joint>

  <joint name="$(arg namespace)/tcg_joint1" type="revolute">
    <parent link="$(arg namespace)/base_link"/>
    <child link="$(arg namespace)/tcg1_link"/>
    <origin rpy="0.0 0.0 0.0" xyz="-0.095 0.0 0.0"/>
    <axis xyz="1 0 0"/>
    <limit lower="-1.6" upper="1.6" velocity="0.2" effort="1.0"/>
  </joint>

  <joint name="$(arg namespace)/tcg_joint2" type="revolute">
    <parent link="$(arg namespace)/base_link"/>
    <child link="$(arg namespace)/tcg2_link"/>
    <origin rpy="0.0 0.0 0.0" xyz="-0.125 0.0 0.0"/>
    <axis xyz="1 0 0"/>
    <limit lower="-1.6" upper="1.6" velocity="0.2" effort="1.0"/>
  </joint>

  </xacro:macro>

</robot>
<|MERGE_RESOLUTION|>--- conflicted
+++ resolved
@@ -151,25 +151,14 @@
   <joint name="$(arg namespace)/camera_front_left_joint" type="fixed">
     <parent link="$(arg namespace)/base_link"/>
     <child link="$(arg namespace)/camera_front_left_link"/>
-<<<<<<< HEAD
-    <origin rpy="1.3 3.1416 2.3416" xyz="0.636 0.050 -0.007"/>
-    <!-- <origin rpy="-0.2217 1.7243 0.6039" xyz="0.636 0.050 -0.007"/> -->
-=======
     <!--origin rpy="1.3 3.1416 2.3416" xyz="0.636 0.050 -0.007"/-->
     <origin rpy="1.3 3.1416 2.3416" xyz="0.636 0.050 -0.007"/>
->>>>>>> 4596814d
   </joint>
 
   <joint name="$(arg namespace)/camera_front_right_joint" type="fixed">
     <parent link="$(arg namespace)/base_link"/>
     <child link="$(arg namespace)/camera_front_right_link"/>
-<<<<<<< HEAD
-    <!-- <origin rpy="0.2217 1.7243 -0.6039" xyz="0.636 -0.050 -0.007"/> -->
     <origin rpy="1.3 3.1416 0.8" xyz="0.636 -0.050 -0.007"/>
-
-=======
-    <origin rpy="1.3 3.1416 0.8" xyz="0.636 -0.050 -0.007"/>
->>>>>>> 4596814d
   </joint>
 
   <joint name="$(arg namespace)/lcg_joint" type="prismatic">
